<<<<<<< HEAD
# LLM Performance Monitoring Framework

[![Python 3.8+](https://img.shields.io/badge/python-3.8+-blue.svg)](https://www.python.org/downloads/)
[![License: MIT](https://img.shields.io/badge/License-MIT-yellow.svg)](https://opensource.org/licenses/MIT)

Production-ready monitoring framework for Large Language Models with real-time performance tracking and alerting.

## Quick Start

```bash
# Install dependencies
pip install -r requirements.txt

# Start monitoring system
python main.py

# Access dashboard: http://localhost:8080
# API docs: http://localhost:8000/docs
```

## Usage

```python
from monitoring import LLMMonitor

# Initialize monitor
monitor = LLMMonitor()

# Track LLM inference
with monitor.track_request(model_name="gpt-4") as tracker:
    tracker.set_prompt_info(tokens=100, length=len(prompt))
    tracker.start_processing()
    
    # Your LLM call here
    response = llm.generate(prompt)
    
    tracker.set_response_info(tokens=150, length=len(response))
```

## Components

- **Monitoring**: Real-time metrics collection and storage
- **API**: RESTful endpoints for metrics and alerts
- **Dashboard**: Live web interface with charts and alerts
- **Database**: SQLite + Redis for persistent and cached data
- **Client SDK**: Easy integration with any LLM provider

## Features

- Real-time performance monitoring
- Multi-LLM provider support (OpenAI, Hugging Face, Ollama, Custom)
- Automatic alerting and threshold monitoring
- Resource utilization tracking (CPU, memory, GPU)
- Token usage and cost analytics
- Error tracking and debugging

## Testing

=======
# 🚀 LLM Performance Monitoring Framework

[![Python 3.8+](https://img.shields.io/badge/python-3.8+-blue.svg)](https://www.python.org/downloads/)
[![FastAPI](https://img.shields.io/badge/FastAPI-0.104.1-green.svg)](https://fastapi.tiangolo.com/)
[![Dash](https://img.shields.io/badge/Dash-2.14.1-purple.svg)](https://dash.plotly.com/)
[![Coverage](https://img.shields.io/badge/coverage-77%25-brightgreen.svg)](https://github.com/heyyymonth/llm-monitoring-framework)
[![License: MIT](https://img.shields.io/badge/License-MIT-yellow.svg)](https://opensource.org/licenses/MIT)

**A comprehensive, production-ready monitoring framework for Large Language Models with real-time performance tracking, interactive dashboards, and intelligent alerting.**

![Dashboard Preview](screenshots/dashboard-preview.png)

## 🌟 **Why Choose This Framework?**

- **🔥 Production-Ready**: Battle-tested with real LLM workloads
- **📊 Real-Time Monitoring**: Live dashboards with interactive charts
- **🚨 Intelligent Alerts**: Configurable thresholds and notifications
- **🔌 Multi-LLM Support**: OpenAI, Hugging Face, Ollama, custom APIs
- **⚡ Easy Integration**: 5-minute setup with comprehensive SDK
- **🧪 Thoroughly Tested**: 33 tests with 77% coverage

---

## 🚀 **Quick Start**

### **1. Installation**

```bash
git clone https://github.com/heyyymonth/llm-monitoring-framework.git
cd llm-monitoring-framework
pip install -r requirements.txt
```

### **2. Start the Framework**

```bash
python main.py
```

**Access Points:**
- 📊 **Dashboard**: http://localhost:8080 (Real-time monitoring)
- 🔗 **API**: http://localhost:8000 (RESTful endpoints)
- 📚 **API Docs**: http://localhost:8000/docs (Interactive documentation)

### **3. Test Integration**

```bash
python examples/integrations/quick_test.py
```

---

## 💻 **Usage Examples**

### **OpenAI Integration**

```python
from monitoring.client import LLMMonitor
import openai

monitor = LLMMonitor()

with monitor.track_request(model_name="gpt-4") as tracker:
    # Your OpenAI call
    response = openai.ChatCompletion.create(
        model="gpt-4",
        messages=[{"role": "user", "content": "Hello!"}]
    )
    
    # Automatically tracked: tokens, latency, success/failure
```

### **Hugging Face Integration**

```python
from transformers import pipeline
from monitoring.client import LLMMonitor

monitor = LLMMonitor()
generator = pipeline('text-generation', model='gpt2')

with monitor.track_request(model_name="gpt2") as tracker:
    result = generator("The future of AI is", max_length=50)
    # Performance metrics automatically captured
```

### **Ollama Integration**

```python
import requests
from monitoring.client import LLMMonitor

monitor = LLMMonitor()

with monitor.track_request(model_name="stable-code") as tracker:
    response = requests.post('http://localhost:11434/api/generate', 
                           json={"model": "stable-code", "prompt": "Write a function"})
    # Real-time performance tracking
```

### **Custom API Integration**

```python
from monitoring.client import LLMMonitor

monitor = LLMMonitor()

def call_my_llm(prompt):
    with monitor.track_request(model_name="my-custom-llm") as tracker:
        tracker.set_prompt_info(tokens=len(prompt.split()), length=len(prompt))
        tracker.start_processing()
        
        # Your LLM API call here
        response = my_llm_api.generate(prompt)
        
        tracker.set_response_info(tokens=len(response.split()), length=len(response))
        return response
```

---

## 📊 **Features**

### **🎯 Core Monitoring**
- **Performance Metrics**: Response time, throughput, token counts
- **System Monitoring**: CPU, memory, GPU utilization
- **Error Tracking**: Failure rates, error messages, stack traces
- **Request Correlation**: End-to-end request tracing

### **📈 Real-Time Dashboard**
- **Interactive Charts**: Live performance visualizations
- **Multi-Model View**: Compare performance across different LLMs
- **Alert Status**: Real-time alert monitoring
- **Historical Data**: Trend analysis and reporting

### **🔔 Intelligent Alerting**
- **Configurable Thresholds**: Custom alert rules
- **Multiple Channels**: Email, Slack, webhook notifications
- **Smart Filtering**: Reduce alert noise with intelligent grouping
- **Escalation Policies**: Multi-tier alert management

### **🔌 Easy Integration**
- **SDK Support**: Python client with context managers
- **REST API**: Full RESTful API for custom integrations
- **Multi-LLM**: Support for all major LLM providers
- **Custom Metrics**: Extensible for domain-specific monitoring

---

## 🏗️ **Architecture**

```
┌─────────────────┐    ┌─────────────────┐    ┌─────────────────┐
│   Your LLM App  │───▶│  Monitoring SDK │───▶│   FastAPI API   │
└─────────────────┘    └─────────────────┘    └─────────────────┘
                                                        │
                       ┌─────────────────┐    ┌─────────────────┐
                       │  Dash Dashboard │◀───│   Database      │
                       │  (Port 8080)    │    │  (SQLite/Redis) │
                       └─────────────────┘    └─────────────────┘
```

---

## ⚙️ **Configuration**

### **Environment Variables**
```bash
export LLM_MONITOR_API_HOST=localhost
export LLM_MONITOR_API_PORT=8000
export LLM_MONITOR_DASHBOARD_PORT=8080
export LLM_MONITOR_DATABASE_URL=sqlite:///data/monitoring.db
```

### **Configuration File (`config.yaml`)**
```yaml
monitoring:
  collection_interval: 5  # seconds
  retention_days: 30
  
alerts:
  response_time_threshold: 5000  # ms
  error_rate_threshold: 0.05     # 5%
  
dashboard:
  refresh_interval: 2  # seconds
  max_data_points: 1000
```

---

## 🧪 **Testing**

### **Run All Tests**
>>>>>>> 472c48ac
```bash
python tests/run_tests.py
```

<<<<<<< HEAD
## Configuration

Edit `config.yaml` for custom settings:
- Database paths
- Alert thresholds  
- API/Dashboard ports
- Monitoring intervals

## License

MIT 
=======
**Test Results:**
- ✅ **33/33 tests passing**
- ✅ **77% code coverage**
- ✅ **Real LLM integration tested**

### **Test Categories**
- **Unit Tests**: Core functionality validation
- **Integration Tests**: End-to-end workflow testing
- **Performance Tests**: Load and stress testing
- **LLM Integration**: Real model testing with Ollama

---

## 🤝 **Contributing**

We welcome contributions! Please see our [Contributing Guide](CONTRIBUTING.md) for details.

### **Quick Development Setup**
```bash
git clone https://github.com/heyyymonth/llm-monitoring-framework.git
cd llm-monitoring-framework
pip install -r requirements.txt
pip install -e .  # Editable install
```

### **Running Tests**
```bash
pytest tests/ -v --cov=monitoring
```

---

## 📚 **Documentation**

- **[Setup Guide](docs/SETUP_GUIDE.md)** - Detailed installation instructions
- **[Features](docs/FEATURES.md)** - Comprehensive feature documentation
- **[API Reference](http://localhost:8000/docs)** - Interactive API documentation
- **[Integration Guide](docs/HOW_TO_TEST_YOUR_LLM.md)** - LLM integration examples
- **[Contributing](CONTRIBUTING.md)** - Development guidelines

---

## 📈 **Roadmap**

### **v1.1 (Next Release)**
- [ ] **Distributed Tracing**: OpenTelemetry integration
- [ ] **Advanced Analytics**: ML-powered performance insights
- [ ] **Custom Dashboards**: User-defined dashboard layouts
- [ ] **Export Features**: Data export to external systems

### **v1.2 (Future)**
- [ ] **Multi-Tenant Support**: Organization-level isolation
- [ ] **Advanced Alerting**: Machine learning-based anomaly detection
- [ ] **Performance Optimization**: Caching and query optimization
- [ ] **Cloud Deployment**: Docker and Kubernetes support

---

## 🐛 **Support**

- **🐛 Bug Reports**: [GitHub Issues](https://github.com/heyyymonth/llm-monitoring-framework/issues)
- **💡 Feature Requests**: [GitHub Discussions](https://github.com/heyyymonth/llm-monitoring-framework/discussions)
- **📧 Questions**: [Create an Issue](https://github.com/heyyymonth/llm-monitoring-framework/issues/new)

---

## 📄 **License**

This project is licensed under the MIT License - see the [LICENSE](LICENSE) file for details.

---

## 🙏 **Acknowledgments**

Built with ❤️ using:
- **[FastAPI](https://fastapi.tiangolo.com/)** - High-performance API framework
- **[Dash](https://dash.plotly.com/)** - Interactive web applications
- **[Pydantic](https://pydantic-docs.helpmanual.io/)** - Data validation and settings management
- **[SQLite](https://sqlite.org/)** - Lightweight database
- **[Redis](https://redis.io/)** - In-memory data structure store

---

<div align="center">

**⭐ Star this repo if you find it useful! ⭐**

[🚀 Get Started](#-quick-start) • [📚 Docs](docs/) • [🤝 Contribute](CONTRIBUTING.md) • [🐛 Issues](https://github.com/heyyymonth/llm-monitoring-framework/issues)

</div> 
>>>>>>> 472c48ac
<|MERGE_RESOLUTION|>--- conflicted
+++ resolved
@@ -1,4 +1,3 @@
-<<<<<<< HEAD
 # LLM Performance Monitoring Framework
 
 [![Python 3.8+](https://img.shields.io/badge/python-3.8+-blue.svg)](https://www.python.org/downloads/)
@@ -57,207 +56,10 @@
 
 ## Testing
 
-=======
-# 🚀 LLM Performance Monitoring Framework
-
-[![Python 3.8+](https://img.shields.io/badge/python-3.8+-blue.svg)](https://www.python.org/downloads/)
-[![FastAPI](https://img.shields.io/badge/FastAPI-0.104.1-green.svg)](https://fastapi.tiangolo.com/)
-[![Dash](https://img.shields.io/badge/Dash-2.14.1-purple.svg)](https://dash.plotly.com/)
-[![Coverage](https://img.shields.io/badge/coverage-77%25-brightgreen.svg)](https://github.com/heyyymonth/llm-monitoring-framework)
-[![License: MIT](https://img.shields.io/badge/License-MIT-yellow.svg)](https://opensource.org/licenses/MIT)
-
-**A comprehensive, production-ready monitoring framework for Large Language Models with real-time performance tracking, interactive dashboards, and intelligent alerting.**
-
-![Dashboard Preview](screenshots/dashboard-preview.png)
-
-## 🌟 **Why Choose This Framework?**
-
-- **🔥 Production-Ready**: Battle-tested with real LLM workloads
-- **📊 Real-Time Monitoring**: Live dashboards with interactive charts
-- **🚨 Intelligent Alerts**: Configurable thresholds and notifications
-- **🔌 Multi-LLM Support**: OpenAI, Hugging Face, Ollama, custom APIs
-- **⚡ Easy Integration**: 5-minute setup with comprehensive SDK
-- **🧪 Thoroughly Tested**: 33 tests with 77% coverage
-
----
-
-## 🚀 **Quick Start**
-
-### **1. Installation**
-
-```bash
-git clone https://github.com/heyyymonth/llm-monitoring-framework.git
-cd llm-monitoring-framework
-pip install -r requirements.txt
-```
-
-### **2. Start the Framework**
-
-```bash
-python main.py
-```
-
-**Access Points:**
-- 📊 **Dashboard**: http://localhost:8080 (Real-time monitoring)
-- 🔗 **API**: http://localhost:8000 (RESTful endpoints)
-- 📚 **API Docs**: http://localhost:8000/docs (Interactive documentation)
-
-### **3. Test Integration**
-
-```bash
-python examples/integrations/quick_test.py
-```
-
----
-
-## 💻 **Usage Examples**
-
-### **OpenAI Integration**
-
-```python
-from monitoring.client import LLMMonitor
-import openai
-
-monitor = LLMMonitor()
-
-with monitor.track_request(model_name="gpt-4") as tracker:
-    # Your OpenAI call
-    response = openai.ChatCompletion.create(
-        model="gpt-4",
-        messages=[{"role": "user", "content": "Hello!"}]
-    )
-    
-    # Automatically tracked: tokens, latency, success/failure
-```
-
-### **Hugging Face Integration**
-
-```python
-from transformers import pipeline
-from monitoring.client import LLMMonitor
-
-monitor = LLMMonitor()
-generator = pipeline('text-generation', model='gpt2')
-
-with monitor.track_request(model_name="gpt2") as tracker:
-    result = generator("The future of AI is", max_length=50)
-    # Performance metrics automatically captured
-```
-
-### **Ollama Integration**
-
-```python
-import requests
-from monitoring.client import LLMMonitor
-
-monitor = LLMMonitor()
-
-with monitor.track_request(model_name="stable-code") as tracker:
-    response = requests.post('http://localhost:11434/api/generate', 
-                           json={"model": "stable-code", "prompt": "Write a function"})
-    # Real-time performance tracking
-```
-
-### **Custom API Integration**
-
-```python
-from monitoring.client import LLMMonitor
-
-monitor = LLMMonitor()
-
-def call_my_llm(prompt):
-    with monitor.track_request(model_name="my-custom-llm") as tracker:
-        tracker.set_prompt_info(tokens=len(prompt.split()), length=len(prompt))
-        tracker.start_processing()
-        
-        # Your LLM API call here
-        response = my_llm_api.generate(prompt)
-        
-        tracker.set_response_info(tokens=len(response.split()), length=len(response))
-        return response
-```
-
----
-
-## 📊 **Features**
-
-### **🎯 Core Monitoring**
-- **Performance Metrics**: Response time, throughput, token counts
-- **System Monitoring**: CPU, memory, GPU utilization
-- **Error Tracking**: Failure rates, error messages, stack traces
-- **Request Correlation**: End-to-end request tracing
-
-### **📈 Real-Time Dashboard**
-- **Interactive Charts**: Live performance visualizations
-- **Multi-Model View**: Compare performance across different LLMs
-- **Alert Status**: Real-time alert monitoring
-- **Historical Data**: Trend analysis and reporting
-
-### **🔔 Intelligent Alerting**
-- **Configurable Thresholds**: Custom alert rules
-- **Multiple Channels**: Email, Slack, webhook notifications
-- **Smart Filtering**: Reduce alert noise with intelligent grouping
-- **Escalation Policies**: Multi-tier alert management
-
-### **🔌 Easy Integration**
-- **SDK Support**: Python client with context managers
-- **REST API**: Full RESTful API for custom integrations
-- **Multi-LLM**: Support for all major LLM providers
-- **Custom Metrics**: Extensible for domain-specific monitoring
-
----
-
-## 🏗️ **Architecture**
-
-```
-┌─────────────────┐    ┌─────────────────┐    ┌─────────────────┐
-│   Your LLM App  │───▶│  Monitoring SDK │───▶│   FastAPI API   │
-└─────────────────┘    └─────────────────┘    └─────────────────┘
-                                                        │
-                       ┌─────────────────┐    ┌─────────────────┐
-                       │  Dash Dashboard │◀───│   Database      │
-                       │  (Port 8080)    │    │  (SQLite/Redis) │
-                       └─────────────────┘    └─────────────────┘
-```
-
----
-
-## ⚙️ **Configuration**
-
-### **Environment Variables**
-```bash
-export LLM_MONITOR_API_HOST=localhost
-export LLM_MONITOR_API_PORT=8000
-export LLM_MONITOR_DASHBOARD_PORT=8080
-export LLM_MONITOR_DATABASE_URL=sqlite:///data/monitoring.db
-```
-
-### **Configuration File (`config.yaml`)**
-```yaml
-monitoring:
-  collection_interval: 5  # seconds
-  retention_days: 30
-  
-alerts:
-  response_time_threshold: 5000  # ms
-  error_rate_threshold: 0.05     # 5%
-  
-dashboard:
-  refresh_interval: 2  # seconds
-  max_data_points: 1000
-```
-
----
-
-## 🧪 **Testing**
-
-### **Run All Tests**
->>>>>>> 472c48ac
 ```bash
 python tests/run_tests.py
 ```
 
-<<<<<<< HEAD
 ## Configuration
 
 Edit `config.yaml` for custom settings:
@@ -268,96 +70,4 @@
 
 ## License
 
-MIT 
-=======
-**Test Results:**
-- ✅ **33/33 tests passing**
-- ✅ **77% code coverage**
-- ✅ **Real LLM integration tested**
-
-### **Test Categories**
-- **Unit Tests**: Core functionality validation
-- **Integration Tests**: End-to-end workflow testing
-- **Performance Tests**: Load and stress testing
-- **LLM Integration**: Real model testing with Ollama
-
----
-
-## 🤝 **Contributing**
-
-We welcome contributions! Please see our [Contributing Guide](CONTRIBUTING.md) for details.
-
-### **Quick Development Setup**
-```bash
-git clone https://github.com/heyyymonth/llm-monitoring-framework.git
-cd llm-monitoring-framework
-pip install -r requirements.txt
-pip install -e .  # Editable install
-```
-
-### **Running Tests**
-```bash
-pytest tests/ -v --cov=monitoring
-```
-
----
-
-## 📚 **Documentation**
-
-- **[Setup Guide](docs/SETUP_GUIDE.md)** - Detailed installation instructions
-- **[Features](docs/FEATURES.md)** - Comprehensive feature documentation
-- **[API Reference](http://localhost:8000/docs)** - Interactive API documentation
-- **[Integration Guide](docs/HOW_TO_TEST_YOUR_LLM.md)** - LLM integration examples
-- **[Contributing](CONTRIBUTING.md)** - Development guidelines
-
----
-
-## 📈 **Roadmap**
-
-### **v1.1 (Next Release)**
-- [ ] **Distributed Tracing**: OpenTelemetry integration
-- [ ] **Advanced Analytics**: ML-powered performance insights
-- [ ] **Custom Dashboards**: User-defined dashboard layouts
-- [ ] **Export Features**: Data export to external systems
-
-### **v1.2 (Future)**
-- [ ] **Multi-Tenant Support**: Organization-level isolation
-- [ ] **Advanced Alerting**: Machine learning-based anomaly detection
-- [ ] **Performance Optimization**: Caching and query optimization
-- [ ] **Cloud Deployment**: Docker and Kubernetes support
-
----
-
-## 🐛 **Support**
-
-- **🐛 Bug Reports**: [GitHub Issues](https://github.com/heyyymonth/llm-monitoring-framework/issues)
-- **💡 Feature Requests**: [GitHub Discussions](https://github.com/heyyymonth/llm-monitoring-framework/discussions)
-- **📧 Questions**: [Create an Issue](https://github.com/heyyymonth/llm-monitoring-framework/issues/new)
-
----
-
-## 📄 **License**
-
-This project is licensed under the MIT License - see the [LICENSE](LICENSE) file for details.
-
----
-
-## 🙏 **Acknowledgments**
-
-Built with ❤️ using:
-- **[FastAPI](https://fastapi.tiangolo.com/)** - High-performance API framework
-- **[Dash](https://dash.plotly.com/)** - Interactive web applications
-- **[Pydantic](https://pydantic-docs.helpmanual.io/)** - Data validation and settings management
-- **[SQLite](https://sqlite.org/)** - Lightweight database
-- **[Redis](https://redis.io/)** - In-memory data structure store
-
----
-
-<div align="center">
-
-**⭐ Star this repo if you find it useful! ⭐**
-
-[🚀 Get Started](#-quick-start) • [📚 Docs](docs/) • [🤝 Contribute](CONTRIBUTING.md) • [🐛 Issues](https://github.com/heyyymonth/llm-monitoring-framework/issues)
-
-</div> 
->>>>>>> 472c48ac
+MIT